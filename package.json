{
<<<<<<< HEAD
  "name": "@editorjs/inline-code",
  "version": "1.5.1",
=======
  "name": "@juratbek/editorjs-inline-code",
  "version": "1.0.0",
>>>>>>> bfab6e6d
  "keywords": [
    "inline",
    "code",
    "editor.js",
    "editorjs"
  ],
  "description": "InlineCode Tool for Editor.js",
  "license": "MIT",
  "repository": "https://github.com/Juratbek/editorjs-inline-code",
  "files": [
    "dist"
  ],
  "main": "./dist/inline-code.umd.js",
  "module": "./dist/inline-code.mjs",
  "exports": {
    ".": {
      "import": "./dist/inline-code.mjs",
      "require": "./dist/inline-code.umd.js"
    }
  },
  "scripts": {
    "dev": "vite",
    "build": "vite build"
  },
  "author": {
    "name": "Juratbek"
  },
  "devDependencies": {
    "vite": "^4.5.0",
    "vite-plugin-css-injected-by-js": "^3.3.0"
  },
  "dependencies": {
    "@codexteam/icons": "^0.0.5"
  }
}<|MERGE_RESOLUTION|>--- conflicted
+++ resolved
@@ -1,11 +1,6 @@
 {
-<<<<<<< HEAD
-  "name": "@editorjs/inline-code",
-  "version": "1.5.1",
-=======
   "name": "@juratbek/editorjs-inline-code",
   "version": "1.0.0",
->>>>>>> bfab6e6d
   "keywords": [
     "inline",
     "code",
